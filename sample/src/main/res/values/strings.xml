--- conflicted
+++ resolved
@@ -68,13 +68,11 @@
     <string name="adaptive_two_pane_basic">Adaptive: TwoPane Basic</string>
     <string name="adaptive_two_pane_horizontal">Adaptive: TwoPane Horizontal</string>
     <string name="adaptive_two_pane_vertical">Adaptive: TwoPane Vertical</string>
+    
+    <string name="testharness">Test Harness</string>
+    <string name="this_is_content">This is content\n%s</string>
 
-<<<<<<< HEAD
     <string name="themeadapter_title_material">Theme Adapter: Material</string>
     <string name="themeadapter_title_material3">Theme Adapter: Material 3</string>
-=======
-    <string name="testharness">Test Harness</string>
-    <string name="this_is_content">This is content\n%s</string>
->>>>>>> 8ce3ce47
 
 </resources>