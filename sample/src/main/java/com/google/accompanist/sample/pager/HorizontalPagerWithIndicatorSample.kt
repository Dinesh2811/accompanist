/*
 * Copyright 2021 The Android Open Source Project
 *
 * Licensed under the Apache License, Version 2.0 (the "License");
 * you may not use this file except in compliance with the License.
 * You may obtain a copy of the License at
 *
 *      https://www.apache.org/licenses/LICENSE-2.0
 *
 * Unless required by applicable law or agreed to in writing, software
 * distributed under the License is distributed on an "AS IS" BASIS,
 * WITHOUT WARRANTIES OR CONDITIONS OF ANY KIND, either express or implied.
 * See the License for the specific language governing permissions and
 * limitations under the License.
 */

@file:Suppress("UNUSED_ANONYMOUS_PARAMETER")

package com.google.accompanist.sample.pager

import android.os.Bundle
import androidx.activity.ComponentActivity
import androidx.activity.compose.setContent
<<<<<<< HEAD
import androidx.compose.foundation.Image
import androidx.compose.foundation.layout.Box
=======
>>>>>>> fdc3174f
import androidx.compose.foundation.layout.Column
import androidx.compose.foundation.layout.aspectRatio
import androidx.compose.foundation.layout.fillMaxSize
import androidx.compose.foundation.layout.fillMaxWidth
import androidx.compose.foundation.layout.padding
import androidx.compose.material.MaterialTheme
import androidx.compose.material.Scaffold
import androidx.compose.material.Surface
import androidx.compose.material.Text
import androidx.compose.material.TopAppBar
import androidx.compose.runtime.Composable
import androidx.compose.ui.Alignment
import androidx.compose.ui.Modifier
import androidx.compose.ui.res.stringResource
import androidx.compose.ui.unit.dp
<<<<<<< HEAD
import com.google.accompanist.coil.rememberCoilPainter
=======
>>>>>>> fdc3174f
import com.google.accompanist.pager.ExperimentalPagerApi
import com.google.accompanist.pager.HorizontalPager
import com.google.accompanist.pager.HorizontalPagerIndicator
import com.google.accompanist.pager.rememberPagerState
import com.google.accompanist.sample.AccompanistSampleTheme
import com.google.accompanist.sample.R

class HorizontalPagerWithIndicatorSample : ComponentActivity() {
    override fun onCreate(savedInstanceState: Bundle?) {
        super.onCreate(savedInstanceState)

        setContent {
            AccompanistSampleTheme {
                Surface {
                    Sample()
                }
            }
        }
    }
}

@OptIn(ExperimentalPagerApi::class)
@Composable
private fun Sample() {
    Scaffold(
        topBar = {
            TopAppBar(
                title = { Text(stringResource(R.string.horiz_pager_with_indicator_title)) },
                backgroundColor = MaterialTheme.colors.surface,
            )
        },
        modifier = Modifier.fillMaxSize()
    ) {
        Column(Modifier.fillMaxSize()) {
            // Display 10 items
            val pagerState = rememberPagerState(pageCount = 10)

            HorizontalPager(
                state = pagerState,
                // We increase the offscreen limit, to allow pre-loading of images
                offscreenLimit = 2,
                modifier = Modifier
                    .weight(1f)
                    .fillMaxWidth(),
            ) { page ->
<<<<<<< HEAD
                Box {
                    // Our page content, displaying a random image
                    Image(
                        painter = rememberCoilPainter(
                            rememberRandomSampleImageUrl(width = 600), fadeIn = true,
                        ),
                        contentDescription = null,
                        modifier = Modifier
                            .fillMaxWidth(0.8f)
                            .aspectRatio(1f),
                    )
                }
=======
                PagerSampleItem(
                    page = page,
                    modifier = Modifier
                        .fillMaxWidth(0.8f)
                        .aspectRatio(1f)
                )
>>>>>>> fdc3174f
            }

            HorizontalPagerIndicator(
                pagerState = pagerState,
                modifier = Modifier
                    .align(Alignment.CenterHorizontally)
                    .padding(16.dp),
            )

            ActionsRow(
                pagerState = pagerState,
                modifier = Modifier.align(Alignment.CenterHorizontally)
            )
        }
    }
}<|MERGE_RESOLUTION|>--- conflicted
+++ resolved
@@ -21,11 +21,6 @@
 import android.os.Bundle
 import androidx.activity.ComponentActivity
 import androidx.activity.compose.setContent
-<<<<<<< HEAD
-import androidx.compose.foundation.Image
-import androidx.compose.foundation.layout.Box
-=======
->>>>>>> fdc3174f
 import androidx.compose.foundation.layout.Column
 import androidx.compose.foundation.layout.aspectRatio
 import androidx.compose.foundation.layout.fillMaxSize
@@ -41,10 +36,6 @@
 import androidx.compose.ui.Modifier
 import androidx.compose.ui.res.stringResource
 import androidx.compose.ui.unit.dp
-<<<<<<< HEAD
-import com.google.accompanist.coil.rememberCoilPainter
-=======
->>>>>>> fdc3174f
 import com.google.accompanist.pager.ExperimentalPagerApi
 import com.google.accompanist.pager.HorizontalPager
 import com.google.accompanist.pager.HorizontalPagerIndicator
@@ -90,27 +81,12 @@
                     .weight(1f)
                     .fillMaxWidth(),
             ) { page ->
-<<<<<<< HEAD
-                Box {
-                    // Our page content, displaying a random image
-                    Image(
-                        painter = rememberCoilPainter(
-                            rememberRandomSampleImageUrl(width = 600), fadeIn = true,
-                        ),
-                        contentDescription = null,
-                        modifier = Modifier
-                            .fillMaxWidth(0.8f)
-                            .aspectRatio(1f),
-                    )
-                }
-=======
                 PagerSampleItem(
                     page = page,
                     modifier = Modifier
                         .fillMaxWidth(0.8f)
                         .aspectRatio(1f)
                 )
->>>>>>> fdc3174f
             }
 
             HorizontalPagerIndicator(
