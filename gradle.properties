#
# Copyright 2020 The Android Open Source Project
#
# Licensed under the Apache License, Version 2.0 (the "License");
# you may not use this file except in compliance with the License.
# You may obtain a copy of the License at
#
#      https://www.apache.org/licenses/LICENSE-2.0
#
# Unless required by applicable law or agreed to in writing, software
# distributed under the License is distributed on an "AS IS" BASIS,
# WITHOUT WARRANTIES OR CONDITIONS OF ANY KIND, either express or implied.
# See the License for the specific language governing permissions and
# limitations under the License.
#

# Turn on parallel compilation, caching and on-demand configuration
org.gradle.configureondemand=true
org.gradle.caching=true
org.gradle.parallel=true

# Declare we support AndroidX
android.useAndroidX=true

# Increase memory
org.gradle.jvmargs=-Xmx4096m -XX:MaxMetaspaceSize=1024m -XX:+HeapDumpOnOutOfMemoryError

# Required to publish to Nexus (see https://github.com/gradle/gradle/issues/11308)
systemProp.org.gradle.internal.publish.checksums.insecure=true

# Increase timeout when pushing to Sonatype (otherwise we get timeouts)
systemProp.org.gradle.internal.http.socketTimeout=120000

GROUP=com.google.accompanist
# !! No longer need to update this manually when using a Compose SNAPSHOT
<<<<<<< HEAD
VERSION_NAME=0.21.0-SNAPSHOT
=======
VERSION_NAME=0.21.2-SNAPSHOT
>>>>>>> 5fcf09a0

POM_DESCRIPTION=Utilities for Jetpack Compose

POM_URL=https://github.com/google/accompanist/
POM_SCM_URL=https://github.com/google/accompanist/
POM_SCM_CONNECTION=scm:git:git://github.com/google/accompanist.git
POM_SCM_DEV_CONNECTION=scm:git:git://github.com/google/accompanist.git

POM_LICENCE_NAME=The Apache Software License, Version 2.0
POM_LICENCE_URL=http://www.apache.org/licenses/LICENSE-2.0.txt
POM_LICENCE_DIST=repo

POM_DEVELOPER_ID=google
POM_DEVELOPER_NAME=Google<|MERGE_RESOLUTION|>--- conflicted
+++ resolved
@@ -33,11 +33,7 @@
 
 GROUP=com.google.accompanist
 # !! No longer need to update this manually when using a Compose SNAPSHOT
-<<<<<<< HEAD
-VERSION_NAME=0.21.0-SNAPSHOT
-=======
 VERSION_NAME=0.21.2-SNAPSHOT
->>>>>>> 5fcf09a0
 
 POM_DESCRIPTION=Utilities for Jetpack Compose
 
